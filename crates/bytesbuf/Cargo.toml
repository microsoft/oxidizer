# Copyright (c) Microsoft Corporation.
# Licensed under the MIT License.

[package]
name = "bytesbuf"
description = "Types for creating and manipulating byte sequences."
version = "0.2.0"
readme = "README.md"
keywords = ["oxidizer", "buffers", "io", "zero-copy"]
categories = ["data-structures", "network-programming"]

edition.workspace = true
rust-version.workspace = true
authors.workspace = true
license.workspace = true
homepage.workspace = true
repository.workspace = true

[target.'cfg(target_os = "linux")'.dev-dependencies]
libc.workspace = true

[package.metadata.cargo_check_external_types]
allowed_external_types = [
    "bytes::bytes::Bytes",
    "bytes::buf::buf_impl::Buf",
    "bytes::buf::uninit_slice::UninitSlice",
    "bytes::buf::buf_mut::BufMut",
    "num_traits::ops::bytes::FromBytes",
    "num_traits::ops::bytes::ToBytes",
]

[package.metadata.docs.rs]
all-features = true

[features]
default = []
# Interoperability with the `bytes` crate.
bytes-compat = ["dep:bytes"]
test-util = []

[dependencies]
bytes = { workspace = true, features = ["std"], optional = true }
infinity_pool.workspace = true
new_zealand.workspace = true
nm.workspace = true
num-traits.workspace = true
smallvec = { workspace = true, features = ["const_new", "union"] }

[dev-dependencies]
alloc_tracker.workspace = true
bytes = { workspace = true, features = ["std"] }
criterion.workspace = true
mutants.workspace = true
static_assertions.workspace = true
testing_aids.workspace = true
windows-sys.workspace = true

[lints]
workspace = true

[[bench]]
name = "buf"
harness = false
required-features = ["test-util"]

[[bench]]
name = "global_pool"
harness = false

[[bench]]
name = "view"
harness = false
<<<<<<< HEAD
required-features = ["test-util"]

[[example]]
name = "bb_has_memory_forwarding"
required-features = ["test-util"]

[[example]]
name = "bb_has_memory_optimizing"
required-features = ["test-util"]

[[example]]
name = "bb_static_data"
required-features = ["test-util"]
=======

[[bench]]
name = "bytesbuf_vs_bytes"
harness = false
>>>>>>> 9e66078b
<|MERGE_RESOLUTION|>--- conflicted
+++ resolved
@@ -64,13 +64,17 @@
 required-features = ["test-util"]
 
 [[bench]]
+name = "bytesbuf_vs_bytes"
+harness = false
+required-features = ["test-util"]
+
+[[bench]]
 name = "global_pool"
 harness = false
 
 [[bench]]
 name = "view"
 harness = false
-<<<<<<< HEAD
 required-features = ["test-util"]
 
 [[example]]
@@ -83,10 +87,4 @@
 
 [[example]]
 name = "bb_static_data"
-required-features = ["test-util"]
-=======
-
-[[bench]]
-name = "bytesbuf_vs_bytes"
-harness = false
->>>>>>> 9e66078b
+required-features = ["test-util"]