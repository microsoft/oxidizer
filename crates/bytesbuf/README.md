--- conflicted
+++ resolved
@@ -13,28 +13,6 @@
 
 </div>
 
-<<<<<<< HEAD
-* [Summary](#summary)
-* [Consuming Byte BytesViews](#consuming-byte-sequences)
-* [Producing Byte BytesViews](#producing-byte-sequences)
-* [Automatically Extending BytesView Builder Capacity](#automatically-extending-sequence-builder-capacity)
-* [Implementing APIs that Consume Byte BytesViews](#implementing-apis-that-consume-byte-sequences)
-* [Compatibility with the `bytes` Crate](#compatibility-with-the-bytes-crate)
-* [Static Data](#static-data)
-* [Testing](#testing)
-
-## Summary
-
-<!-- cargo-rdme start -->
-
-Create and manipulate byte sequences for efficient I/O.
-
-A byte sequence is a logical sequence of zero or more bytes stored in memory,
-similar to a slice `&[u8]` but with some key differences:
-
-* The bytes in a byte sequence are not required to be consecutive in memory.
-* The bytes in a byte sequence are always immutable.
-=======
 Manipulate sequences of bytes for efficient I/O.
 
 A [`BytesView`][__link0] is a view over a logical sequence of zero or more bytes
@@ -42,7 +20,6 @@
 
 * The bytes in a byte sequence are not required to be consecutive in memory.
 * The bytes in a byte sequence are always immutable, even if you own the [`BytesView`][__link1].
->>>>>>> 185299a9
 
 In practical terms, you may think of a byte sequence as a `Vec<Vec<u8>>` whose contents are
 treated as one logical sequence of bytes. Byte sequences are created via [`BytesBuf`] and
@@ -50,14 +27,8 @@
 
 ## Consuming Byte Sequences
 
-<<<<<<< HEAD
-A byte sequence is typically consumed by reading its contents. This is done via the
-[`BytesView`] type, which is a view over a byte sequence. When reading data, the read
-bytes are removed from the view, shrinking it to only the remaining bytes.
-=======
 The standard model for using bytes of data from a [`BytesView`][__link2] is to consume them via the
 [`bytes::buf::Buf`][__link3] trait, which is implemented by [`BytesView`][__link4].
->>>>>>> 185299a9
 
 There are many helper methods on this type for easily consuming bytes from the view:
 
@@ -74,27 +45,9 @@
     // We read the message and calculate the sum of all the words in it.
     let mut sum: u64 = 0;
 
-    while !message.is_empty() {
-        let word = message.get_num_le::<u64>();
-        sum = sum.saturating_add(word);
-    }
-
     println!("Message received. The sum of all words in the message is {sum}.");
-}
-```
-
-<<<<<<< HEAD
-If the helper methods are not sufficient, you can access the byte sequence via byte slices using the
-following fundamental methods that underpin the convenience methods:
-
-* `first_slice()`, which returns the first slice of bytes that makes up the byte sequence. The
-  length of this slice is determined by the inner structure of the byte sequence and it may not
-  contain all the bytes.
-* `advance()`, which marks bytes from the beginning of `first_slice()` as read, shrinking the
-  view of the byte sequence by the corresponding amount and moving remaining data up to the front.
-  When you advance past the slice returned by `first_slice()`, the next call to `first_slice()`
-  will return a new slice of bytes starting from the new front position of the view.
-=======
+```
+
 If the helper methods are not sufficient, you can access the contents via byte slices using the
 more fundamental methods of the [`bytes::buf::Buf`][__link5] trait such as:
 
@@ -107,7 +60,6 @@
 * [`chunks_vectored()`][__link8], which returns multiple slices of bytes from the beginning of the
   sequence. This can be desirable for advanced access models that can consume multiple
   chunks of data at the same time.
->>>>>>> 185299a9
 
 ```rust
 use bytesbuf::BytesView;
@@ -149,43 +101,24 @@
 ## Producing Byte Sequences
 
 For creating a byte sequence, you first need some memory capacity to put the bytes into. This
-<<<<<<< HEAD
-means you need a memory provider, which is a type that implements the `Memory` trait.
-=======
 means you need a memory provider, which is a type that implements the [`Memory`][__link9] trait.
->>>>>>> 185299a9
 
 Obtaining a memory provider is generally straightforward. Simply use the first matching option
 from the following list:
 
 1. If you are creating byte sequences for the purpose of submitting them to a specific
-<<<<<<< HEAD
-   object of a known type (e.g. writing them to a `TcpConnection`), the target type will
-   typically implement the `HasMemory` trait, which gives you a suitable memory
-   provider instance via `HasMemory::memory()`. Use this as the memory provider - it will
-=======
    object of a known type (e.g. writing them to a network connection), the target type will
    typically implement the [`HasMemory`][__link10] trait, which gives you a suitable memory
    provider instance via [`HasMemory::memory`][__link11]. Use it - this memory provider will
->>>>>>> 185299a9
    give you memory with the configuration that is optimal for delivering bytes to that
    specific consumer.
 1. If you are creating byte sequences as part of usage-neutral data processing, obtain an
-<<<<<<< HEAD
-   instance of a shared `GlobalPool`. In a typical web application, the global memory pool
-   is a service exposed by the application framework. In a different context (e.g. example
-   or test code with no framework), you can create your own instance via `GlobalPool::new()`.
-
-Once you have a memory provider, you can reserve memory from it by calling
-[`Memory::reserve()`] on it. This returns a [`BytesBuf`] with the requested
-=======
    instance of [`GlobalPool`][__link12]. In a typical web application framework, this is a service
    exposed by the application framework. In a different context (e.g. example or test code
    with no framework), you can create your own instance via `GlobalPool::new()`.
 
 Once you have a memory provider, you can reserve memory from it by calling
 [`Memory::reserve`][__link13] on it. This returns a [`BytesBuf`][__link14] with the requested
->>>>>>> 185299a9
 memory capacity.
 
 ```rust
@@ -196,17 +129,11 @@
 let mut buf = memory.reserve(100);
 ```
 
-<<<<<<< HEAD
-Now that you have the memory capacity in a [`BytesBuf`], you can fill the memory
-capacity with bytes of data. Creating byte sequences in a [`BytesBuf`] is an
-append-only process - you can only add data to the end of the buffered sequence.
-
-There are many helper methods on [`BytesBuf`] for easily appending bytes to the buffer:
-=======
 Now that you have the memory capacity and a [`BytesBuf`][__link15], you can fill the memory
 capacity with bytes of data. The standard pattern for this is to use the
 [`bytes::buf::BufMut`][__link16] trait, which is implemented by [`BytesBuf`][__link17].
->>>>>>> 185299a9
+
+There are many helper methods on [`BytesBuf`] for easily appending bytes to the buffer:
 
 * `put_num_le::<T>()`, which appends numbers. Big-endian/native-endian variants also exist.
 * `put_slice()`, which appends a slice of bytes.
@@ -226,18 +153,6 @@
 buf.put_slice(*b"Hello, world!");
 ```
 
-<<<<<<< HEAD
-If the helper methods are not sufficient, you can write contents directly into mutable byte slices
-using the fundamental methods that underpin the convenience methods:
-
-* `first_unfilled_slice()`, which returns a mutable slice of bytes from the beginning of the
-  buffer's remaining capacity. The length of this slice is determined by the inner memory layout
-  of the buffer and it may not contain all the capacity that has been reserved.
-* `advance()`, which declares that a number of bytes at the beginning of `first_unfilled_slice()`
-  have been initialized with data and are no longer unused. This will mark these bytes as valid for
-  consumption and advance `first_unfilled_slice()` to the next slice of unused memory capacity
-  if the current slice has been completely filled.
-=======
 If the helper methods are not sufficient, you can append contents via mutable byte slices
 using the more fundamental methods of the [`bytes::buf::BufMut`][__link18] trait such as:
 
@@ -249,19 +164,13 @@
   unused capacity have been initialized with data and are no longer unused. This will
   mark these bytes as valid for reading and advance `chunk_mut()` to the next slice if the
   current one has been completely filled.
->>>>>>> 185299a9
 
 See `examples/bb_slice_by_slice_write.rs` for an example of how to use these methods.
 
 If you do not know exactly how much memory you need in advance, you can extend the sequence
-<<<<<<< HEAD
-builder capacity on demand by calling [`BytesBuf::reserve()`]. You can use `remaining_capacity()`
-to identify how much unused memory capacity is available.
-=======
 builder capacity on demand if you run out by calling [`BytesBuf::reserve`][__link21],
 which will reserve more memory capacity. You can use [`bytes::buf::BufMut::remaining_mut()`][__link22]
 on the sequence builder to identify how much unused memory capacity is available for writing.
->>>>>>> 185299a9
 
 ```rust
 use bytesbuf::Memory;
@@ -280,13 +189,8 @@
 assert!(buf.remaining_capacity() >= 80);
 ```
 
-<<<<<<< HEAD
-When you have filled the memory capacity with the contents of the byte sequence, you can consume
-the data in the buffer as a [`BytesView`] over immutable bytes.
-=======
 When you have filled the memory capacity with the bytes you wanted to write, you can consume
 the data in the sequence builder, turning it into a [`BytesView`][__link23] of immutable bytes.
->>>>>>> 185299a9
 
 ```rust
 use bytesbuf::Memory;
@@ -323,15 +227,9 @@
 let final_contents = buf.consume_all();
 ```
 
-<<<<<<< HEAD
-If you already have a [`BytesView`] that you want to write into a [`BytesBuf`], call
-[`BytesBuf::put_bytes()`]. This is a highly efficient zero-copy operation
-that reuses the memory capacity of the view you are appending.
-=======
 If you already have a [`BytesView`][__link24] that you want to write into a [`BytesBuf`][__link25], call
 [`BytesBuf::append()`][__link26]. This is a highly efficient zero-copy operation
 that reuses the memory capacity of the sequence you are appending.
->>>>>>> 185299a9
 
 ```rust
 use bytesbuf::Memory;
@@ -354,46 +252,26 @@
 ## Implementing APIs that Consume Byte Sequences
 
 If you are implementing a type that accepts byte sequences, you should implement the
-<<<<<<< HEAD
-`HasMemory` trait to make it possible for the caller to use optimally
-configured memory when creating the byte sequences for input to your type.
-=======
 [`HasMemory`][__link27] trait to make it possible for the caller to use optimally
 configured memory.
->>>>>>> 185299a9
 
 Even if the implementation of your type today is not capable of taking advantage of
 optimizations that depend on the memory configuration, it may be capable of doing so
 in the future or may, today or in the future, pass the data to another type that
-<<<<<<< HEAD
-implements `HasMemory`, which can take advantage of memory optimizations.
-Therefore, it is best to implement this trait on all types that accept byte sequences.
-
-The recommended implementation strategy for `HasMemory` is as follows:
-
-* If your type always passes the data to another type that implements `HasMemory`,
-=======
 implements [`HasMemory`][__link28], which can take advantage of memory optimizations.
 Therefore, it is best to implement this trait on all types that accept byte sequences.
 
 The recommended implementation strategy for [`HasMemory`][__link29] is as follows:
 
 * If your type always passes the data to another type that implements [`HasMemory`][__link30],
->>>>>>> 185299a9
   simply forward the memory provider from the other type.
 * If your type can take advantage of optimizations enabled by specific memory configurations,
   (e.g. because it uses operating system APIs that unlock better performance when the memory
   is appropriately configured), return a memory provider that performs the necessary
   configuration.
-<<<<<<< HEAD
-* If your type neither passes the data to another type that implements `HasMemory`
-  nor can take advantage of optimizations enabled by specific memory configurations, obtain
-  an instance of `GlobalPool` as a dependency and return it as the memory provider.
-=======
 * If your type neither passes the data to another type that implements [`HasMemory`][__link31]
   nor can take advantage of optimizations enabled by specific memory configurations, obtain
   an instance of [`GlobalPool`][__link32] as a dependency and return it as the memory provider.
->>>>>>> 185299a9
 
 Example of forwarding the memory provider (see `examples/bb_has_memory_forwarding.rs`
 for full code):
@@ -574,17 +452,6 @@
 
 ## Compatibility with the `bytes` Crate
 
-<<<<<<< HEAD
-The popular [`Bytes`] type from the `bytes` crate is often used in the Rust ecosystem to
-represent simple byte buffers of consecutive bytes. For compatibility with this commonly used
-type, this crate offers conversion methods to translate between [`BytesView`] and [`Bytes`]:
-
-* `BytesView::to_bytes()` converts a [`BytesView`] into a [`Bytes`] instance. This
-  is not always zero-copy because a byte sequence is not guaranteed to be consecutive in memory.
-  You are discouraged from using this method in any performance-relevant logic path.
-* `BytesView::from(Bytes)` or `let s: BytesView = bytes.into()` converts a [`Bytes`] instance
-  into a [`BytesView`]. This is an efficient zero-copy operation that reuses the memory of the
-=======
 The popular [`Bytes`][__link33] type from the `bytes` crate is often used in the Rust ecosystem to
 represent simple byte buffers of consecutive bytes. For compatibility with this commonly used
 type, this crate offers conversion methods to translate between [`BytesView`][__link34] and [`Bytes`][__link35]:
@@ -594,7 +461,6 @@
   You are discouraged from using this method in any performance-relevant logic path.
 * `BytesView::from(Bytes)` or `let s: BytesView = bytes.into()` converts a [`Bytes`][__link39] instance
   into a [`BytesView`][__link40]. This is an efficient zero-copy operation that reuses the memory of the
->>>>>>> 185299a9
   `Bytes` instance.
 
 ## Static Data
@@ -611,11 +477,7 @@
 * We want to use memory that is optimally configured for the context in which the data is
   consumed (e.g. network connection, file, etc).
 
-<<<<<<< HEAD
-The standard pattern here is to use [`OnceLock`] to lazily initialize a [`BytesView`] from
-=======
 The standard pattern here is to use [`OnceLock`][__link41] to lazily initialize a [`BytesView`][__link42] from
->>>>>>> 185299a9
 the static data on first use, using memory from a memory provider that is optimal for the
 intended usage.
 
@@ -668,17 +530,6 @@
   you want to ensure that your code works well even if a byte sequence consists of
   non-consecutive memory. You can go down to as low as 1 byte per block!
 
-<<<<<<< HEAD
-[`Bytes`]: https://docs.rs/bytes/latest/bytes/struct.Bytes.html
-[`OnceLock`]: std::sync::OnceLock
-
-<!-- cargo-rdme end -->
-
-<div style="font-size: 75%" ><hr/>
-
-This crate was developed as part of [The Oxidizer Project](https://github.com/microsoft/oxidizer).
-=======
->>>>>>> 185299a9
 
 <hr/>
 <sub>
