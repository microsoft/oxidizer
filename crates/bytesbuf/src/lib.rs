// Copyright (c) Microsoft Corporation.
// Licensed under the MIT License.

#![cfg_attr(coverage_nightly, feature(coverage_attribute))]

//! Create and manipulate byte sequences for efficient I/O.
//!
//! A byte sequence is a logical sequence of zero or more bytes stored in memory,
//! similar to a slice `&[u8]` but with some key differences:
//!
//! * The bytes in a byte sequence are not required to be consecutive in memory.
//! * The bytes in a byte sequence are always immutable.
//!
//! In practical terms, you may think of a byte sequence as a `Vec<Vec<u8>>` whose contents are
//! treated as one logical sequence of bytes. Byte sequences are created via [`BytesBuf`] and
//! consumed via [`BytesView`].
//!
//! # Consuming Byte Sequences
//!
//! A byte sequence is typically consumed by reading its contents. This is done via the
//! [`BytesView`] type, which is a view over a byte sequence. When reading data, the read
//! bytes are removed from the view, shrinking it to only the remaining bytes.
//!
//! There are many helper methods on this type for easily consuming bytes from the view:
//!
//! * [`get_num_le::<T>()`] reads numbers. Big-endian/native-endian variants also exist.
//! * [`get_byte()`] reads a single byte.
//! * [`copy_to_slice()`] copies bytes into a provided slice.
//! * [`copy_to_uninit_slice()`] copies bytes into a provided uninitialized slice.
//! * [`as_read()`] creates a `std::io::Read` adapter for reading bytes via standard I/O methods.
//!
//! ```
//! # let memory = bytesbuf::GlobalPool::new();
//! # let message = BytesView::copied_from_slice(b"1234123412341234", &memory);
//! use bytesbuf::BytesView;
//!
//! fn consume_message(mut message: BytesView) {
//!     // We read the message and calculate the sum of all the words in it.
//!     let mut sum: u64 = 0;
//!
//!     while !message.is_empty() {
//!         let word = message.get_num_le::<u64>();
//!         sum = sum.saturating_add(word);
//!     }
//!
//!     println!("Message received. The sum of all words in the message is {sum}.");
//! }
//! # consume_message(message);
//! ```
//!
//! If the helper methods are not sufficient, you can access the byte sequence via byte slices using the
//! following fundamental methods that underpin the convenience methods:
//!
//! * [`first_slice()`], which returns the first slice of bytes that makes up the byte sequence. The
//!   length of this slice is determined by the inner structure of the byte sequence and it may not
//!   contain all the bytes.
//! * [`advance()`][ViewAdvance], which marks bytes from the beginning of [`first_slice()`] as read, shrinking the
//!   view of the byte sequence by the corresponding amount and moving remaining data up to the front.
//!   When you advance past the slice returned by [`first_slice()`], the next call to [`first_slice()`]
//!   will return a new slice of bytes starting from the new front position of the view.
//!
//! ```
//! # let memory = bytesbuf::GlobalPool::new();
//! # let mut bytes = BytesView::copied_from_slice(b"1234123412341234", &memory);
//! use bytesbuf::BytesView;
//!
//! let len = bytes.len();
//! let mut slice_lengths = Vec::new();
//!
//! while !bytes.is_empty() {
//!     let slice = bytes.first_slice();
//!     slice_lengths.push(slice.len());
//!
//!     // We have completed processing this slice. All we wanted was to know its length.
//!     // We can now mark this slice as consumed, revealing the next slice for inspection.
//!     bytes.advance(slice.len());
//! }
//!
//! println!("Inspected a view over {len} bytes with slice lengths: {slice_lengths:?}");
//! ```
//!
//! To reuse a byte sequence, clone it before consuming the contents. This is a cheap
//! zero-copy operation.
//!
//! ```
//! # let memory = bytesbuf::GlobalPool::new();
//! # let mut bytes = BytesView::copied_from_slice(b"1234123412341234", &memory);
//! use bytesbuf::BytesView;
//!
//! assert_eq!(bytes.len(), 16);
//!
//! let mut bytes_clone = bytes.clone();
//! assert_eq!(bytes_clone.len(), 16);
//!
//! // Consume 8 bytes from the front.
//! _ = bytes_clone.get_num_le::<u64>();
//! assert_eq!(bytes_clone.len(), 8);
//!
//! // Operations on the clone have no effect on the original view.
//! assert_eq!(bytes.len(), 16);
//! ```
//!
//! # Producing Byte Sequences
//!
//! For creating a byte sequence, you first need some memory capacity to put the bytes into. This
//! means you need a memory provider, which is a type that implements the [`Memory`] trait.
//!
//! Obtaining a memory provider is generally straightforward. Simply use the first matching option
//! from the following list:
//!
//! 1. If you are creating byte sequences for the purpose of submitting them to a specific
//!    object of a known type (e.g. writing them to a `TcpConnection`), the target type will
//!    typically implement the [`HasMemory`] trait, which gives you a suitable memory
<<<<<<< HEAD
//!    provider instance via [`HasMemory::memory()`]. Use this as the memory provider - it will
=======
//!    provider instance via [`HasMemory::memory`]. Use it - this memory provider will
>>>>>>> 185299a9
//!    give you memory with the configuration that is optimal for delivering bytes to that
//!    specific consumer.
//! 1. If you are creating byte sequences as part of usage-neutral data processing, obtain an
//!    instance of a shared [`GlobalPool`]. In a typical web application, the global memory pool
//!    is a service exposed by the application framework. In a different context (e.g. example
//!    or test code with no framework), you can create your own instance via `GlobalPool::new()`.
//!
//! Once you have a memory provider, you can reserve memory from it by calling
<<<<<<< HEAD
//! [`Memory::reserve()`] on it. This returns a [`BytesBuf`] with the requested
=======
//! [`Memory::reserve`] on it. This returns a [`BytesBuf`] with the requested
>>>>>>> 185299a9
//! memory capacity.
//!
//! ```
//! # struct Connection {}
//! # impl Connection { fn memory(&self) -> impl Memory { bytesbuf::GlobalPool::new() } }
//! # let connection = Connection {};
//! use bytesbuf::Memory;
//!
//! let memory = connection.memory();
//!
//! let mut buf = memory.reserve(100);
//! ```
//!
//! Now that you have the memory capacity in a [`BytesBuf`], you can fill the memory
//! capacity with bytes of data. Creating byte sequences in a [`BytesBuf`] is an
//! append-only process - you can only add data to the end of the buffered sequence.
//!
//! There are many helper methods on [`BytesBuf`] for easily appending bytes to the buffer:
//!
//! * [`put_num_le::<T>()`], which appends numbers. Big-endian/native-endian variants also exist.
//! * [`put_slice()`], which appends a slice of bytes.
//! * [`put_byte()`], which appends a single byte.
//! * [`put_byte_repeated()`], which appends multiple repetitions of a byte.
//! * [`put_bytes()`], which appends an existing [`BytesView`].
//!
//! ```
//! # struct Connection {}
//! # impl Connection { fn memory(&self) -> impl Memory { bytesbuf::GlobalPool::new() } }
//! # let connection = Connection {};
//! use bytesbuf::Memory;
//!
//! let memory = connection.memory();
//!
//! let mut buf = memory.reserve(100);
//!
//! buf.put_num_be(1234_u64);
//! buf.put_num_be(5678_u64);
//! buf.put_slice(*b"Hello, world!");
//! ```
//!
//! If the helper methods are not sufficient, you can write contents directly into mutable byte slices
//! using the fundamental methods that underpin the convenience methods:
//!
//! * [`first_unfilled_slice()`], which returns a mutable slice of bytes from the beginning of the
//!   buffer's remaining capacity. The length of this slice is determined by the inner memory layout
//!   of the buffer and it may not contain all the capacity that has been reserved.
//! * [`advance()`][BufAdvance], which declares that a number of bytes at the beginning of [`first_unfilled_slice()`]
//!   have been initialized with data and are no longer unused. This will mark these bytes as valid for
//!   consumption and advance [`first_unfilled_slice()`] to the next slice of unused memory capacity
//!   if the current slice has been completely filled.
//!
//! See `examples/bb_slice_by_slice_write.rs` for an example of how to use these methods.
//!
//! If you do not know exactly how much memory you need in advance, you can extend the sequence
<<<<<<< HEAD
//! builder capacity on demand by calling [`BytesBuf::reserve()`]. You can use [`remaining_capacity()`]
//! to identify how much unused memory capacity is available.
=======
//! builder capacity on demand if you run out by calling [`BytesBuf::reserve`],
//! which will reserve more memory capacity. You can use [`bytes::buf::BufMut::remaining_mut()`][26]
//! on the sequence builder to identify how much unused memory capacity is available for writing.
>>>>>>> 185299a9
//!
//! ```
//! # struct Connection {}
//! # impl Connection { fn memory(&self) -> impl Memory { bytesbuf::GlobalPool::new() } }
//! # let connection = Connection {};
//! use bytesbuf::Memory;
//!
//! let memory = connection.memory();
//!
//! let mut buf = memory.reserve(100);
//!
//! // .. write some data into the buffer ..
//!
//! // We discover that we need 80 additional bytes of memory! No problem.
//! buf.reserve(80, &memory);
//!
//! // Remember that a memory provider can always provide more memory than requested.
//! assert!(buf.capacity() >= 100 + 80);
//! assert!(buf.remaining_capacity() >= 80);
//! ```
//!
//! When you have filled the memory capacity with the contents of the byte sequence, you can consume
//! the data in the buffer as a [`BytesView`] over immutable bytes.
//!
//! ```
//! # struct Connection {}
//! # impl Connection { fn memory(&self) -> impl Memory { bytesbuf::GlobalPool::new() } }
//! # let connection = Connection {};
//! use bytesbuf::Memory;
//!
//! let memory = connection.memory();
//!
//! let mut buf = memory.reserve(100);
//!
//! buf.put_num_be(1234_u64);
//! buf.put_num_be(5678_u64);
//! buf.put_slice(*b"Hello, world!");
//!
//! let message = buf.consume_all();
//! ```
//!
//! This can be done piece by piece, and you can continue writing to the buffer
//! after consuming some already written bytes.
//!
//! ```
//! # struct Connection {}
//! # impl Connection { fn memory(&self) -> impl Memory { bytesbuf::GlobalPool::new() } }
//! # let connection = Connection {};
//! use bytesbuf::Memory;
//!
//! let memory = connection.memory();
//!
//! let mut buf = memory.reserve(100);
//!
//! buf.put_num_be(1234_u64);
//! buf.put_num_be(5678_u64);
//!
//! let first_8_bytes = buf.consume(8);
//! let second_8_bytes = buf.consume(8);
//!
//! buf.put_slice(*b"Hello, world!");
//!
//! let final_contents = buf.consume_all();
//! ```
//!
//! If you already have a [`BytesView`] that you want to write into a [`BytesBuf`], call
//! [`BytesBuf::put_bytes()`]. This is a highly efficient zero-copy operation
//! that reuses the memory capacity of the view you are appending.
//!
//! ```
//! # struct Connection {}
//! # impl Connection { fn memory(&self) -> impl Memory { bytesbuf::GlobalPool::new() } }
//! # let connection = Connection {};
//! use bytesbuf::Memory;
//!
//! let memory = connection.memory();
//!
//! let mut header_builder = memory.reserve(16);
//! header_builder.put_num_be(1234_u64);
//! let header = header_builder.consume_all();
//!
//! let mut buf = memory.reserve(128);
//! buf.put_bytes(header);
//! buf.put_slice(*b"Hello, world!");
//! ```
//!
//! Note that there is no requirement that the memory capacity of the buffer and the
//! memory capacity of the view being appended come from the same memory provider. It is valid
//! to mix and match memory from different providers, though this may disable some optimizations.
//!
//! # Implementing APIs that Consume Byte Sequences
//!
//! If you are implementing a type that accepts byte sequences, you should implement the
//! [`HasMemory`] trait to make it possible for the caller to use optimally
//! configured memory when creating the byte sequences for input to your type.
//!
//! Even if the implementation of your type today is not capable of taking advantage of
//! optimizations that depend on the memory configuration, it may be capable of doing so
//! in the future or may, today or in the future, pass the data to another type that
//! implements [`HasMemory`], which can take advantage of memory optimizations.
//! Therefore, it is best to implement this trait on all types that accept byte sequences.
//!
//! The recommended implementation strategy for [`HasMemory`] is as follows:
//!
//! * If your type always passes the data to another type that implements [`HasMemory`],
//!   simply forward the memory provider from the other type.
//! * If your type can take advantage of optimizations enabled by specific memory configurations,
//!   (e.g. because it uses operating system APIs that unlock better performance when the memory
//!   is appropriately configured), return a memory provider that performs the necessary
//!   configuration.
//! * If your type neither passes the data to another type that implements [`HasMemory`]
//!   nor can take advantage of optimizations enabled by specific memory configurations, obtain
//!   an instance of [`GlobalPool`] as a dependency and return it as the memory provider.
//!
//! Example of forwarding the memory provider (see `examples/bb_has_memory_forwarding.rs`
//! for full code):
//!
//! ```
//! use bytesbuf::{HasMemory, MemoryShared, BytesView};
//!
//! /// Counts the number of 0x00 bytes in a byte sequence before
//! /// writing that byte sequence to a network connection.
//! ///
//! /// # Implementation strategy for `HasMemory`
//! ///
//! /// This type merely inspects a byte sequence before passing it on. This means that it does not
//! /// have a preference of its own for how that memory should be configured.
//! ///
//! /// However, the thing it passes the sequence to (the `Connection` type) may have a preference,
//! /// so we forward the memory provider of the `Connection` type as our own memory provider, so the
//! /// caller can use memory optimal for submission to the `Connection` instance.
//! #[derive(Debug)]
//! struct ConnectionZeroCounter {
//!     connection: Connection,
//! }
//!
//! impl ConnectionZeroCounter {
//!     pub fn new(connection: Connection) -> Self {
//!         Self {
//!             connection,
//!         }
//!     }
//!
//!     pub fn write(&mut self, message: BytesView) {
//!         // TODO: Count zeros.
//!
//!         self.connection.write(message);
//!     }
//! }
//!
//! impl HasMemory for ConnectionZeroCounter {
//!     fn memory(&self) -> impl MemoryShared {
//!         // We forward the memory provider of the connection, so that the caller can use
//!         // memory optimal for submission to the connection.
//!         self.connection.memory()
//!     }
//! }
//! # #[derive(Debug)] struct Connection;
//! # impl Connection { fn write(&mut self, mut _message: BytesView) {} }
//! # impl HasMemory for Connection { fn memory(&self) -> impl MemoryShared { bytesbuf::TransparentTestMemory::new() } }
//! ```
//!
//! Example of returning a memory provider that performs configuration for optimal memory (see
//! `examples/bb_has_memory_optimizing.rs` for full code):
//!
//! ```
//! use bytesbuf::{CallbackMemory, HasMemory, MemoryShared, BytesView};
//!
//! /// # Implementation strategy for `HasMemory`
//! ///
//! /// This type can benefit from optimal performance if specifically configured memory is used and
//! /// the memory is reserved from the I/O memory pool. It uses the I/O context to reserve memory,
//! /// providing a usage-specific configuration when reserving memory capacity.
//! ///
//! /// A callback memory provider is used to attach the configuration to each memory reservation.
//! #[derive(Debug)]
//! struct UdpConnection {
//!     io_context: IoContext,
//! }
//!
//! impl UdpConnection {
//!     pub fn new(io_context: IoContext) -> Self {
//!         Self { io_context }
//!     }
//! }
//!
//! /// Represents the optimal memory configuration for a UDP connection when reserving I/O memory.
//! const UDP_CONNECTION_OPTIMAL_MEMORY_CONFIGURATION: MemoryConfiguration = MemoryConfiguration {
//!     requires_page_alignment: false,
//!     zero_memory_on_release: false,
//!     requires_registered_memory: true,
//! };
//!
//! impl HasMemory for UdpConnection {
//!     fn memory(&self) -> impl MemoryShared {
//!         CallbackMemory::new({
//!             // Cloning is cheap, as it is a service that shares resources between clones.
//!             let io_context = self.io_context.clone();
//!
//!             move |min_len| {
//!                 io_context.reserve_io_memory(min_len, UDP_CONNECTION_OPTIMAL_MEMORY_CONFIGURATION)
//!             }
//!         })
//!     }
//! }
//!
//! # use bytesbuf::BytesBuf;
//! # #[derive(Clone, Debug)]
//! # struct IoContext;
//! # impl IoContext {
//! #     pub fn reserve_io_memory(
//! #         &self,
//! #         min_len: usize,
//! #         _memory_configuration: MemoryConfiguration,
//! #     ) -> BytesBuf {
//! #         todo!()
//! #     }
//! # }
//! # struct MemoryConfiguration { requires_page_alignment: bool, zero_memory_on_release: bool, requires_registered_memory: bool }
//! ```
//!
//! Example of returning a global memory pool when the type is agnostic toward memory configuration
//! (see `examples/bb_has_memory_global.rs` for full code):
//!
//! ```
//! use bytesbuf::{GlobalPool, HasMemory, MemoryShared};
//!
//! /// Calculates a checksum for a given byte sequence.
//! ///
//! /// # Implementation strategy for `HasMemory`
//! ///
//! /// This type does not benefit from any specific memory configuration - it consumes bytes no
//! /// matter what sort of memory they are in. It also does not pass the bytes to some other type.
//! ///
//! /// Therefore, we simply use `GlobalPool` as the memory provider we publish, as this is
//! /// the default choice when there is no specific provider to prefer.
//! #[derive(Debug)]
//! struct ChecksumCalculator {
//!     // The application logic must provide this - it is our dependency.
//!     memory: GlobalPool,
//! }
//!
//! impl ChecksumCalculator {
//!     pub fn new(memory: GlobalPool) -> Self {
//!         Self { memory }
//!     }
//! }
//!
//! impl HasMemory for ChecksumCalculator {
//!     fn memory(&self) -> impl MemoryShared {
//!         // Cloning a memory provider is intended to be a cheap operation, reusing resources.
//!         self.memory.clone()
//!     }
//! }
//! ```
//!
//! It is generally expected that all APIs work with byte sequences using memory from any provider.
//! It is true that in some cases this may be impossible (e.g. because you are interacting directly
//! with a device driver that requires the data to be in a specific physical memory module) but
//! these cases will be rare and must be explicitly documented.
//!
//! If your type can take advantage of optimizations enabled by specific memory configurations,
//! it needs to determine whether a byte sequence actually uses the desired memory configuration.
//! This can be done by inspecting the provided byte sequence and the memory metadata it exposes.
//! If the metadata indicates a suitable configuration, the optimal implementation can be used.
//! Otherwise, the implementation can fall back to a generic implementation that works with any
//! byte sequence.
//!
//! Example of identifying whether a byte sequence uses the optimal memory configuration (see
//! `examples/bb_optimal_path.rs` for full code):
//!
//! ```
//! # struct Foo;
//! use bytesbuf::BytesView;
//!
//! # impl Foo {
//! pub fn write(&mut self, message: BytesView) {
//!     // We now need to identify whether the message actually uses memory that allows us to
//!     // ues the optimal I/O path. There is no requirement that the data passed to us contains
//!     // only memory with our preferred configuration.
//!
//!     let use_optimal_path = message.iter_slice_metas().all(|meta| {
//!         // If there is no metadata, the memory is not I/O memory.
//!         meta.is_some_and(|meta| {
//!             // If the type of metadata does not match the metadata
//!             // exposed by the I/O memory provider, the memory is not I/O memory.
//!             let Some(io_memory_configuration) = meta.downcast_ref::<MemoryConfiguration>()
//!             else {
//!                 return false;
//!             };
//!
//!             // If the memory is I/O memory but is not not pre-registered
//!             // with the operating system, we cannot use the optimal path.
//!             io_memory_configuration.requires_registered_memory
//!         })
//!     });
//!
//!     if use_optimal_path {
//!         self.write_optimal(message);
//!     } else {
//!         self.write_fallback(message);
//!     }
//! }
//! # fn write_optimal(&mut self, _message: BytesView) { }
//! # fn write_fallback(&mut self, _message: BytesView) { }
//! # }
//! # struct MemoryConfiguration { requires_registered_memory: bool }
//! ```
//!
//! Note that there is no requirement that a byte sequence consists of homogeneous memory. Different
//! parts of the byte sequence may come from different memory providers, so all chunks must be
//! checked for compatibility.
//!
//! # Compatibility with the `bytes` Crate
//!
//! The popular [`Bytes`] type from the `bytes` crate is often used in the Rust ecosystem to
//! represent simple byte buffers of consecutive bytes. For compatibility with this commonly used
//! type, this crate offers conversion methods to translate between [`BytesView`] and [`Bytes`]:
//!
<<<<<<< HEAD
//! * [`BytesView::to_bytes()`] converts a [`BytesView`] into a [`Bytes`] instance. This
=======
//! * [`BytesView::into_bytes`] converts a [`BytesView`] into a [`Bytes`][18] instance. This
>>>>>>> 185299a9
//!   is not always zero-copy because a byte sequence is not guaranteed to be consecutive in memory.
//!   You are discouraged from using this method in any performance-relevant logic path.
//! * `BytesView::from(Bytes)` or `let s: BytesView = bytes.into()` converts a [`Bytes`] instance
//!   into a [`BytesView`]. This is an efficient zero-copy operation that reuses the memory of the
//!   `Bytes` instance.
//!
//! # Static Data
//!
//! You may have static data in your logic, such as the names/prefixes of request/response headers:
//!
//! ```
//! const HEADER_PREFIX: &[u8] = b"Unix-Milliseconds: ";
//! ```
//!
//! Optimal processing of static data requires satisfying multiple requirements:
//!
//! * We want zero-copy processing when consuming this data.
//! * We want to use memory that is optimally configured for the context in which the data is
//!   consumed (e.g. network connection, file, etc).
//!
//! The standard pattern here is to use [`OnceLock`] to lazily initialize a [`BytesView`] from
//! the static data on first use, using memory from a memory provider that is optimal for the
//! intended usage.
//!
//! ```
//! use std::sync::OnceLock;
//!
//! use bytesbuf::BytesView;
//!
//! const HEADER_PREFIX: &[u8] = b"Unix-Milliseconds: ";
//!
//! // We transform the static data into a BytesView on first use, via OnceLock.
//! //
//! // You are expected to reuse this variable as long as the context does not change.
//! // For example, it is typically fine to share this across multiple network connections
//! // because they all likely use the same memory configuration. However, writing to files
//! // may require a different memory configuration for optimality, so you would need a different
//! // `BytesView` for that. Such details will typically be documented in the API documentation
//! // of the type that consumes the `BytesView` (e.g. a network connection or a file writer).
//! let header_prefix = OnceLock::<BytesView>::new();
//!
//! for _ in 0..10 {
//!     let mut connection = Connection::accept();
//!
//!     // The static data is transformed into a BytesView on first use, using memory optimally configured
//!     // for network connections. The underlying principle is that memory optimally configured for one network
//!     // connection is likely also optimally configured for another network connection, enabling efficient reuse.
//!     let header_prefix = header_prefix
//!         .get_or_init(|| BytesView::copied_from_slice(HEADER_PREFIX, &connection.memory()));
//!
//!     // Now we can use the `header_prefix` BytesView in the connection logic.
//!     // Cloning a BytesView is a cheap zero-copy operation.
//!     connection.write(header_prefix.clone());
//! }
//! # struct Connection;
//! # impl Connection {
//! #     fn accept() -> Self { Connection }
//! #     fn memory(&self) -> impl bytesbuf::Memory { bytesbuf::GlobalPool::new() }
//! #     fn write(&self, _sequence: BytesView) {}
//! # }
//! ```
//!
//! Different usages (e.g. file vs network) may require differently configured memory for optimal
//! performance, so you may need a different `BytesView` if the same static data is to be used
//! in different contexts.
//!
//! # Testing
//!
//! For testing purposes, this crate exposes some special-purpose memory providers that are not
//! optimized for real-world usage but may be useful to test corner cases of byte sequence
//! processing in your code:
//!
//! * [`TransparentTestMemory`] - a memory provider that does not add any value, just uses memory
//!   from the Rust global allocator.
//! * [`FixedBlockTestMemory`] - a variation of the transparent memory provider that limits
//!   each consecutive memory block to a fixed size. This is useful for testing scenarios where
//!   you want to ensure that your code works well even if a byte sequence consists of
//!   non-consecutive memory. You can go down to as low as 1 byte per block!
//!
<<<<<<< HEAD
//! [`get_num_le::<T>()`]: crate::BytesView::get_num_le
//! [`get_byte()`]: crate::BytesView::get_byte
//! [`copy_to_slice()`]: crate::BytesView::copy_to_slice
//! [`copy_to_uninit_slice()`]: crate::BytesView::copy_to_uninit_slice
//! [`as_read()`]: crate::BytesView::as_read
//! [`first_slice()`]: crate::BytesView::first_slice
//! [ViewAdvance]: crate::BytesView::advance
//! [`put_num_le::<T>()`]: crate::BytesBuf::put_num_le
//! [`put_slice()`]: crate::BytesBuf::put_slice
//! [`put_byte()`]: crate::BytesBuf::put_byte
//! [`put_byte_repeated()`]: crate::BytesBuf::put_byte_repeated
//! [`put_bytes()`]: crate::BytesBuf::put_bytes
//! [`first_unfilled_slice()`]: crate::BytesBuf::first_unfilled_slice
//! [BufAdvance]: crate::BytesBuf::advance
//! [`BytesView::to_bytes()`]: crate::BytesView::to_bytes
//! [`Memory`]: crate::Memory
//! [`HasMemory`]: crate::HasMemory
//! [`HasMemory::memory()`]: crate::HasMemory::memory
//! [`GlobalPool`]: crate::GlobalPool
//! [`Bytes`]: https://docs.rs/bytes/latest/bytes/struct.Bytes.html
//! [`remaining_capacity()`]: crate::BytesBuf::remaining_capacity
//! [`OnceLock`]: std::sync::OnceLock
=======
//! [17]: https://docs.rs/bytes/latest/bytes/buf/trait.Buf.html
//! [18]: https://docs.rs/bytes/latest/bytes/struct.Bytes.html
//! [20]: https://docs.rs/bytes/latest/bytes/buf/trait.BufMut.html
//! [21]: https://docs.rs/bytes/latest/bytes/buf/trait.Buf.html#method.chunk
//! [22]: https://docs.rs/bytes/latest/bytes/buf/trait.Buf.html#method.advance
//! [23]: https://docs.rs/bytes/latest/bytes/buf/trait.Buf.html#method.chunks_vectored
//! [24]: https://docs.rs/bytes/latest/bytes/buf/trait.BufMut.html#method.chunk_mut
//! [26]: https://docs.rs/bytes/latest/bytes/buf/trait.BufMut.html#method.remaining_mut
//! [27]: std::sync::OnceLock
>>>>>>> 185299a9

#![doc(html_logo_url = "https://media.githubusercontent.com/media/microsoft/oxidizer/refs/heads/main/crates/bytesbuf/logo.png")]
#![doc(html_favicon_url = "https://media.githubusercontent.com/media/microsoft/oxidizer/refs/heads/main/crates/bytesbuf/favicon.ico")]

mod block;
mod block_ref;
mod buf;
mod buf_put;
mod bytes_compat;
mod callback_memory;
mod constants;
mod fixed_block;
mod global;
mod has_memory;
mod memory;
mod memory_guard;
mod memory_shared;
mod opaque_memory;
mod read_adapter;
mod slice;
mod span;
mod span_builder;
mod transparent;
mod vec;
mod view;
mod view_get;
mod write_adapter;

pub use block::{Block, BlockSize};
pub use block_ref::{BlockRef, BlockRefDynamic, BlockRefDynamicWithMeta, BlockRefVTable};
pub use buf::{BytesBuf, BytesBufAvailableIterator, BytesBufVectoredWrite};
pub use callback_memory::CallbackMemory;
pub use constants::MAX_INLINE_SPANS;
pub use fixed_block::FixedBlockTestMemory;
pub use global::GlobalPool;
pub use has_memory::HasMemory;
pub use memory::Memory;
pub use memory_guard::MemoryGuard;
pub use memory_shared::MemoryShared;
pub use opaque_memory::OpaqueMemory;
pub(crate) use span::Span;
pub(crate) use span_builder::SpanBuilder;
pub use transparent::TransparentTestMemory;
pub use view::{BytesView, BytesViewChunkMetasIterator};
pub(crate) use write_adapter::BytesBufWrite;

#[cfg(test)]
mod testing;

pub(crate) mod std_alloc_block;<|MERGE_RESOLUTION|>--- conflicted
+++ resolved
@@ -111,11 +111,7 @@
 //! 1. If you are creating byte sequences for the purpose of submitting them to a specific
 //!    object of a known type (e.g. writing them to a `TcpConnection`), the target type will
 //!    typically implement the [`HasMemory`] trait, which gives you a suitable memory
-<<<<<<< HEAD
 //!    provider instance via [`HasMemory::memory()`]. Use this as the memory provider - it will
-=======
-//!    provider instance via [`HasMemory::memory`]. Use it - this memory provider will
->>>>>>> 185299a9
 //!    give you memory with the configuration that is optimal for delivering bytes to that
 //!    specific consumer.
 //! 1. If you are creating byte sequences as part of usage-neutral data processing, obtain an
@@ -124,11 +120,7 @@
 //!    or test code with no framework), you can create your own instance via `GlobalPool::new()`.
 //!
 //! Once you have a memory provider, you can reserve memory from it by calling
-<<<<<<< HEAD
 //! [`Memory::reserve()`] on it. This returns a [`BytesBuf`] with the requested
-=======
-//! [`Memory::reserve`] on it. This returns a [`BytesBuf`] with the requested
->>>>>>> 185299a9
 //! memory capacity.
 //!
 //! ```
@@ -183,14 +175,8 @@
 //! See `examples/bb_slice_by_slice_write.rs` for an example of how to use these methods.
 //!
 //! If you do not know exactly how much memory you need in advance, you can extend the sequence
-<<<<<<< HEAD
 //! builder capacity on demand by calling [`BytesBuf::reserve()`]. You can use [`remaining_capacity()`]
 //! to identify how much unused memory capacity is available.
-=======
-//! builder capacity on demand if you run out by calling [`BytesBuf::reserve`],
-//! which will reserve more memory capacity. You can use [`bytes::buf::BufMut::remaining_mut()`][26]
-//! on the sequence builder to identify how much unused memory capacity is available for writing.
->>>>>>> 185299a9
 //!
 //! ```
 //! # struct Connection {}
@@ -510,11 +496,7 @@
 //! represent simple byte buffers of consecutive bytes. For compatibility with this commonly used
 //! type, this crate offers conversion methods to translate between [`BytesView`] and [`Bytes`]:
 //!
-<<<<<<< HEAD
 //! * [`BytesView::to_bytes()`] converts a [`BytesView`] into a [`Bytes`] instance. This
-=======
-//! * [`BytesView::into_bytes`] converts a [`BytesView`] into a [`Bytes`][18] instance. This
->>>>>>> 185299a9
 //!   is not always zero-copy because a byte sequence is not guaranteed to be consecutive in memory.
 //!   You are discouraged from using this method in any performance-relevant logic path.
 //! * `BytesView::from(Bytes)` or `let s: BytesView = bytes.into()` converts a [`Bytes`] instance
@@ -594,7 +576,6 @@
 //!   you want to ensure that your code works well even if a byte sequence consists of
 //!   non-consecutive memory. You can go down to as low as 1 byte per block!
 //!
-<<<<<<< HEAD
 //! [`get_num_le::<T>()`]: crate::BytesView::get_num_le
 //! [`get_byte()`]: crate::BytesView::get_byte
 //! [`copy_to_slice()`]: crate::BytesView::copy_to_slice
@@ -617,17 +598,6 @@
 //! [`Bytes`]: https://docs.rs/bytes/latest/bytes/struct.Bytes.html
 //! [`remaining_capacity()`]: crate::BytesBuf::remaining_capacity
 //! [`OnceLock`]: std::sync::OnceLock
-=======
-//! [17]: https://docs.rs/bytes/latest/bytes/buf/trait.Buf.html
-//! [18]: https://docs.rs/bytes/latest/bytes/struct.Bytes.html
-//! [20]: https://docs.rs/bytes/latest/bytes/buf/trait.BufMut.html
-//! [21]: https://docs.rs/bytes/latest/bytes/buf/trait.Buf.html#method.chunk
-//! [22]: https://docs.rs/bytes/latest/bytes/buf/trait.Buf.html#method.advance
-//! [23]: https://docs.rs/bytes/latest/bytes/buf/trait.Buf.html#method.chunks_vectored
-//! [24]: https://docs.rs/bytes/latest/bytes/buf/trait.BufMut.html#method.chunk_mut
-//! [26]: https://docs.rs/bytes/latest/bytes/buf/trait.BufMut.html#method.remaining_mut
-//! [27]: std::sync::OnceLock
->>>>>>> 185299a9
 
 #![doc(html_logo_url = "https://media.githubusercontent.com/media/microsoft/oxidizer/refs/heads/main/crates/bytesbuf/logo.png")]
 #![doc(html_favicon_url = "https://media.githubusercontent.com/media/microsoft/oxidizer/refs/heads/main/crates/bytesbuf/favicon.ico")]
@@ -671,7 +641,7 @@
 pub(crate) use span::Span;
 pub(crate) use span_builder::SpanBuilder;
 pub use transparent::TransparentTestMemory;
-pub use view::{BytesView, BytesViewChunkMetasIterator};
+pub use view::{BytesView, BytesViewSliceMetasIterator};
 pub(crate) use write_adapter::BytesBufWrite;
 
 #[cfg(test)]
