// Copyright (c) Microsoft Corporation.
// Licensed under the MIT License.

#![expect(missing_docs, reason = "Benchmark code")]

use std::alloc::System;
use std::hint::black_box;
use std::iter;
use std::num::NonZero;

use alloc_tracker::{Allocator, Session};
use bytesbuf::mem::BlockSize;
use bytesbuf::mem::testing::{FixedBlockMemory, TransparentMemory};
use bytesbuf::{BytesBuf, BytesView};
use criterion::{BatchSize, Criterion, criterion_group, criterion_main};
use new_zealand::nz;

criterion_group!(benches, entrypoint);
criterion_main!(benches);

#[global_allocator]
static ALLOCATOR: Allocator<System> = Allocator::system();

// The test data is "HTTP request sized". Ultimately, we expect most operations to be zero-copy,
// so the size of the test data should not matter much, unless we try reading it all at once.
const TEST_SPAN_SIZE: NonZero<BlockSize> = nz!(12345);
const TEST_DATA: &[u8] = &[88_u8; TEST_SPAN_SIZE.get() as usize];

const MAX_INLINE_SPANS: usize = bytesbuf::MAX_INLINE_SPANS;
// This should be more than MAX_INLINE_SPANS.
const MANY_SPANS: usize = 32;

#[expect(clippy::too_many_lines, reason = "Is fine - lots of benchmarks to do!")]
fn entrypoint(c: &mut Criterion) {
    let allocs = Session::new();

<<<<<<< HEAD
    let memory = FixedBlockMemory::new(TEST_SPAN_SIZE);
    let transparent_memory = TransparentMemory::new();
=======
    let memory = TransparentTestMemory::new();
>>>>>>> 9e66078b

    let test_data_as_view = BytesView::copied_from_slice(TEST_DATA, &memory);

    let max_inline = iter::repeat_n(test_data_as_view.clone(), MAX_INLINE_SPANS).collect::<Vec<_>>();
    let max_inline_as_view = BytesView::from_views(max_inline.iter().cloned());

    let many = iter::repeat_n(test_data_as_view.clone(), MANY_SPANS).collect::<Vec<_>>();
    let many_as_view = BytesView::from_views(many.iter().cloned());

    let mut group = c.benchmark_group("BytesBuf");

    let new_allocs = allocs.operation("new");
    group.bench_function("new", |b| {
        b.iter(|| {
            let _span = new_allocs.measure_thread();
            BytesBuf::new()
        });
    });

    group.bench_function("len_empty", |b| {
        b.iter_batched_ref(BytesBuf::new, |buf| buf.len(), BatchSize::SmallInput);
    });

    group.bench_function("len_many", |b| {
        b.iter_batched_ref(
            || {
                let mut buf = BytesBuf::new();
                buf.put_bytes(many_as_view.clone());
                buf
            },
            |buf| buf.len(),
            BatchSize::SmallInput,
        );
    });

    group.bench_function("is_empty_empty", |b| {
        b.iter_batched_ref(BytesBuf::new, |buf| buf.is_empty(), BatchSize::SmallInput);
    });

    group.bench_function("is_empty_many", |b| {
        b.iter_batched_ref(
            || {
                let mut buf = BytesBuf::new();
                buf.put_bytes(many_as_view.clone());
                buf
            },
            |buf| buf.is_empty(),
            BatchSize::SmallInput,
        );
    });

    group.bench_function("capacity_empty", |b| {
        b.iter_batched_ref(BytesBuf::new, |buf| buf.capacity(), BatchSize::SmallInput);
    });

    group.bench_function("capacity_many", |b| {
        b.iter_batched_ref(
            || {
                let mut buf = BytesBuf::new();
                buf.put_bytes(many_as_view.clone());
                buf
            },
            |buf| buf.capacity(),
            BatchSize::SmallInput,
        );
    });

    group.bench_function("reserve", |b| {
        b.iter_batched_ref(BytesBuf::new, |buf| buf.reserve(black_box(1), &memory), BatchSize::SmallInput);
    });

    let allocs_op = allocs.operation("put_view_clean");
    group.bench_function("put_view_clean", |b| {
        b.iter_batched_ref(
            BytesBuf::new,
            |buf| {
                let _span = allocs_op.measure_thread();
                buf.put_bytes(test_data_as_view.clone());
            },
            BatchSize::SmallInput,
        );
    });

    let allocs_op = allocs.operation("put_view_dirty");
    group.bench_function("put_view_dirty", |b| {
        b.iter_batched_ref(
            || {
                let mut buf = BytesBuf::new();
                buf.reserve(TEST_SPAN_SIZE.get() as usize, &memory);
                buf.put_byte(123);
                buf
            },
            |buf| {
                let _span = allocs_op.measure_thread();
                buf.put_bytes(test_data_as_view.clone());
            },
            BatchSize::SmallInput,
        );
    });

    let allocs_op = allocs.operation("consume_one_span");
    group.bench_function("consume_one_span", |b| {
        b.iter_batched_ref(
            || {
                let mut buf = BytesBuf::new();
                buf.put_bytes(many_as_view.clone());
                buf
            },
            |buf| {
                let _span = allocs_op.measure_thread();
                buf.consume(TEST_SPAN_SIZE.get() as usize)
            },
            BatchSize::SmallInput,
        );
    });

    let allocs_op = allocs.operation("consume_max_inline_spans");
    group.bench_function("consume_max_inline_spans", |b| {
        b.iter_batched_ref(
            || {
                let mut buf = BytesBuf::new();
                buf.put_bytes(max_inline_as_view.clone());
                buf
            },
            |buf| {
                let _span = allocs_op.measure_thread();
                buf.consume(TEST_SPAN_SIZE.get() as usize);
            },
            BatchSize::SmallInput,
        );
    });

    let allocs_op = allocs.operation("consume_many_spans");
    group.bench_function("consume_many_spans", |b| {
        b.iter_batched_ref(
            || {
                let mut buf = BytesBuf::new();
                buf.put_bytes(many_as_view.clone());
                buf
            },
            |buf| {
                let _span = allocs_op.measure_thread();
                buf.consume_all()
            },
            BatchSize::SmallInput,
        );
    });

    let allocs_op = allocs.operation("extend_lifetime");
    group.bench_function("extend_lifetime", |b| {
        b.iter_batched_ref(
            || {
                let mut buf = BytesBuf::new();
                buf.put_bytes(test_data_as_view.clone());
                buf
            },
            |buf| {
                let _span = allocs_op.measure_thread();
                buf.extend_lifetime()
            },
            BatchSize::SmallInput,
        );
    });

    let allocs_op = allocs.operation("vectored_write_one_span");
    group.bench_function("vectored_write_one_span", |b| {
        const BLOCK_SIZE: NonZero<BlockSize> = nz!(10);
        let memory = FixedBlockMemory::new(BLOCK_SIZE);

        b.iter_batched_ref(
            || {
                let mut buf = BytesBuf::new();
                buf.reserve(BLOCK_SIZE.get() as usize, &memory);
                buf
            },
            |buf| {
                let _span = allocs_op.measure_thread();
                let write = buf.begin_vectored_write(None);

                // SAFETY: Yes, I promise I wrote this many bytes.
                // This is a lie but we do not touch the bytes, so should be a harmless lie.
                unsafe {
                    write.commit(BLOCK_SIZE.get() as usize);
                }
            },
            BatchSize::SmallInput,
        );
    });

    let allocs_op = allocs.operation("vectored_write_max_inline_spans");
    group.bench_function("vectored_write_max_inline_spans", |b| {
        const BLOCK_SIZE: NonZero<BlockSize> = nz!(10);
        let memory = FixedBlockMemory::new(BLOCK_SIZE);

        b.iter_batched_ref(
            || {
                let mut buf = BytesBuf::new();
                buf.reserve(BLOCK_SIZE.get() as usize * MAX_INLINE_SPANS, &memory);
                buf
            },
            |buf| {
                let _span = allocs_op.measure_thread();
                let write = buf.begin_vectored_write(None);

                // SAFETY: Yes, I promise I wrote this many bytes.
                // This is a lie but we do not touch the bytes, so should be a harmless lie.
                unsafe {
                    write.commit(BLOCK_SIZE.get() as usize * MAX_INLINE_SPANS);
                }
            },
            BatchSize::SmallInput,
        );
    });

    let allocs_op = allocs.operation("vectored_write_many_spans");
    group.bench_function("vectored_write_many_spans", |b| {
        const BLOCK_SIZE: NonZero<BlockSize> = nz!(10);
        let memory = FixedBlockMemory::new(BLOCK_SIZE);

        b.iter_batched_ref(
            || {
                let mut buf = BytesBuf::new();
                buf.reserve(BLOCK_SIZE.get() as usize * MANY_SPANS, &memory);
                buf
            },
            |buf| {
                let _span = allocs_op.measure_thread();
                let write = buf.begin_vectored_write(None);

                // SAFETY: Yes, I promise I wrote this many bytes.
                // This is a lie but we do not touch the bytes, so should be a harmless lie.
                unsafe {
                    write.commit(BLOCK_SIZE.get() as usize * MANY_SPANS);
                }
            },
            BatchSize::SmallInput,
        );
    });

    // Current implementation limits advance_mut() to one span - can only advance more via
    // the vectored write API.
    group.bench_function("advance_mut_one_span", |b| {
        const BLOCK_SIZE: NonZero<BlockSize> = nz!(10);
        let memory = FixedBlockMemory::new(BLOCK_SIZE);

        b.iter_batched_ref(
            || {
                let mut buf = BytesBuf::new();
                buf.reserve(BLOCK_SIZE.get() as usize, &memory);
                buf
            },
            |buf| {
                // SAFETY: Yes, I promise I wrote this many bytes.
                // This is a lie but we do not touch the bytes, so should be a harmless lie.
                unsafe {
                    buf.advance(BLOCK_SIZE.get() as usize);
                }
            },
            BatchSize::SmallInput,
        );
    });

    let allocs_op = allocs.operation("peek_frozen_all");
    group.bench_function("peek_frozen_all", |b| {
        b.iter_batched_ref(
            || {
                let mut buf = BytesBuf::new();
                buf.put_bytes(many_as_view.clone());
                buf
            },
            |buf| {
                let _span = allocs_op.measure_thread();
                let mut peeked = buf.peek();

                // We just seek to the end, that is all.
                while !peeked.is_empty() {
                    peeked.advance(peeked.first_slice().len());
                }
            },
            BatchSize::SmallInput,
        );
    });

    let allocs_op = allocs.operation("peek_unfrozen_all");
    group.bench_function("peek_unfrozen_all", |b| {
        b.iter_batched_ref(
            || {
                let mut buf = BytesBuf::new();
                buf.reserve(TEST_SPAN_SIZE.get() as usize, &memory);
                buf.put_byte(123);
                buf
            },
            |buf| {
                let _span = allocs_op.measure_thread();
                let mut peeked = buf.peek();

                // We just seek to the end, that is all.
                while !peeked.is_empty() {
                    peeked.advance(peeked.first_slice().len());
                }
            },
            BatchSize::SmallInput,
        );
    });

    group.finish();

    allocs.print_to_stdout();
}<|MERGE_RESOLUTION|>--- conflicted
+++ resolved
@@ -34,12 +34,7 @@
 fn entrypoint(c: &mut Criterion) {
     let allocs = Session::new();
 
-<<<<<<< HEAD
-    let memory = FixedBlockMemory::new(TEST_SPAN_SIZE);
-    let transparent_memory = TransparentMemory::new();
-=======
-    let memory = TransparentTestMemory::new();
->>>>>>> 9e66078b
+    let memory = TransparentMemory::new();
 
     let test_data_as_view = BytesView::copied_from_slice(TEST_DATA, &memory);
 
