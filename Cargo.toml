--- conflicted
+++ resolved
@@ -34,17 +34,11 @@
 ohno = { path = "crates/ohno", default-features = false, version = "0.2.0" }
 ohno_macros = { path = "crates/ohno_macros", default-features = false, version = "0.2.0" }
 testing_aids = { path = "crates/testing_aids", default-features = false }
-<<<<<<< HEAD
-thread_aware = { path = "crates/thread_aware", default-features = false, version = "0.5.0" }
-thread_aware_macros = { path = "crates/thread_aware_macros", default-features = false, version = "0.5.0" }
-thread_aware_macros_impl = { path = "crates/thread_aware_macros_impl", default-features = false, version = "0.5.0" }
-uniflight = { path = "crates/uniflight", default-features = false, version = "0.1.0" }
-=======
 thread_aware = { path = "crates/thread_aware", default-features = false, version = "0.6.0" }
 thread_aware_macros = { path = "crates/thread_aware_macros", default-features = false, version = "0.6.0" }
 thread_aware_macros_impl = { path = "crates/thread_aware_macros_impl", default-features = false, version = "0.6.0" }
 tick = { path = "crates/tick", default-features = false, version = "0.1.0" }
->>>>>>> 9dbba9df
+uniflight = { path = "crates/uniflight", default-features = false, version = "0.1.0" }
 
 # external dependencies
 alloc_tracker = { version = "0.5.9", default-features = false }
@@ -56,11 +50,8 @@
 derive_more = { version = "2.0.1", default-features = false }
 duct = { version = "1.1.1", default-features = false }
 futures = { version = "0.3.31", default-features = false }
-<<<<<<< HEAD
+futures-core = { version = "0.3.31", default-features = false }
 futures-util = { version = "0.3.31", default-features = false }
-=======
-futures-core = { version = "0.3.31", default-features = false }
->>>>>>> 9dbba9df
 infinity_pool = { version = "0.8.1", default-features = false }
 insta = { version = "1.44.1", default-features = false }
 jiff = { version = "0.2.16", default-features = false }
@@ -71,11 +62,8 @@
 new_zealand = { version = "1.0.1", default-features = false }
 nm = { version = "0.1.21", default-features = false }
 once_cell = { version = "1.21.3", default-features = false }
-<<<<<<< HEAD
 parking_lot = { version = "0.12.5", default-features = false }
-=======
 pin-project-lite = { version = "0.2.13", default-features = false }
->>>>>>> 9dbba9df
 pretty_assertions = { version = "1.4.1", default-features = false }
 prettyplease = { version = "0.2.37", default-features = false }
 proc-macro2 = { version = "1.0.103", default-features = false }
