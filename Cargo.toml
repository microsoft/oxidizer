--- conflicted
+++ resolved
@@ -75,11 +75,8 @@
 tracing-subscriber = { version = "0.3.20", default-features = false }
 trybuild = { version = "1.0.114", default-features = false }
 typeid = { version = "1.0.3", default-features = false }
-<<<<<<< HEAD
+windows-sys = { version = "0.61.2", default-features = false }
 xutex = { version = "0.2.0", default-features = false }
-=======
-windows-sys = { version = "0.61.2", default-features = false }
->>>>>>> 44afcc60
 xxhash-rust = { version = "0.8.15", default-features = false }
 
 [workspace.lints.rust]
